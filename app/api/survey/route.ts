// API para gestionar encuestas
// Permite guardar y recuperar respuestas de encuestas

import { NextResponse } from "next/server"
import { getServerSession } from "next-auth/next"
import { authOptions } from "@/lib/auth"
import { connectToDatabase } from "@/lib/mongodb"
import { ObjectId } from "mongodb"

import { createLogger } from "@/lib/logger"

const logger = createLogger("API:survey:route")


// GET: Obtener respuestas de encuesta
export async function GET(req: Request) {
  try {
    const session = await getServerSession(authOptions)
    if (!session || !session.user) {
      return NextResponse.json({ message: "No autorizado" }, { status: 401 })
    }

    const { searchParams } = new URL(req.url)
    const childId = searchParams.get("childId")

    if (!childId) {
      return NextResponse.json({ message: "Falta el ID del niño" }, { status: 400 })
    }

    // Conectar a la base de datos
    const { db } = await connectToDatabase()

<<<<<<< HEAD
    const childObjectId = new ObjectId(childId)
    const userObjectId = new ObjectId(session.user.id)

    // Verificar que el niño pertenece al usuario
    const childQuery: Record<string, any> = { _id: childObjectId }

    if (session.user.role === "admin") {
      // Admin puede acceder a cualquier niño
      childQuery._id = childObjectId
    } else {
      childQuery.$or = [
        { parentId: userObjectId },
        { sharedWith: { $in: [userObjectId] } },
      ]
    }

    const child = await db.collection("children").findOne(childQuery)
=======
    // Verificar que el niño pertenece al usuario o es admin
    const child = await db.collection("children").findOne({ 
      _id: new ObjectId(childId),
      parentId: new ObjectId(session.user.id),
    })
>>>>>>> d6e33398

    if (!child) {
      return NextResponse.json({ message: "Niño no encontrado o no autorizado" }, { status: 404 })
    }

    // Verificamos si el niño tiene datos de encuesta
    if (!child.surveyData) {
      return NextResponse.json({ message: "Encuesta no encontrada" }, { status: 404 })
    }

    return NextResponse.json({
      survey: {
        childId: child._id.toString(),
        parentId: child.parentId,
        surveyData: child.surveyData,
        updatedAt: child.surveyUpdatedAt || child.updatedAt || child.createdAt,
      }
    })
  } catch (error) {
    logger.error("Error al obtener encuesta:", error)
    return NextResponse.json({ message: "Error interno del servidor" }, { status: 500 })
  }
}

// POST: Guardar respuestas de encuesta
export async function POST(req: Request) {
  try {
    // Verificar autenticación
    const session = await getServerSession(authOptions)
    if (!session || !session.user) {
      return NextResponse.json({ message: "No autorizado" }, { status: 401 })
    }

    // Obtener datos de la solicitud
    const { childId, surveyData, isPartialSave = false, currentStep } = await req.json()

    if (!childId || !surveyData) {
      return NextResponse.json({ message: "Datos incompletos" }, { status: 400 })
    }

    // Conectar a la base de datos
    const { db } = await connectToDatabase()

    const childObjectId = new ObjectId(childId)
    const userObjectId = new ObjectId(session.user.id)

    const childQuery: Record<string, any> = { _id: childObjectId }

    if (session.user.role === "admin") {
      childQuery._id = childObjectId
    } else {
      childQuery.$or = [
        { parentId: userObjectId },
        { sharedWith: { $in: [userObjectId] } },
      ]
    }

    // Verificar que el niño pertenezca al usuario autenticado
<<<<<<< HEAD
    const child = await db.collection("children").findOne(childQuery)
=======
    const child = await db.collection("children").findOne({
      _id: new ObjectId(childId),
      parentId: new ObjectId(session.user.id),
    })
>>>>>>> d6e33398

    if (!child) {
      return NextResponse.json({ message: "Niño no encontrado o no autorizado" }, { status: 404 })
    }

    // Preparar datos según el tipo de guardado
    let surveyDataToSave
    let updateFields
    
    if (isPartialSave) {
      // Para guardado parcial: no marcar como completado, incluir paso actual
      surveyDataToSave = {
        ...surveyData,
        isPartial: true,
        completed: false,
        currentStep: currentStep,
        lastSavedAt: new Date(),
        lastUpdated: new Date()
      }
      updateFields = {
        surveyData: surveyDataToSave,
        surveyUpdatedAt: new Date(),
      }
      logger.info(`Guardado parcial para niño ${childId} en paso ${currentStep}`)
    } else {
      // Para guardado final: marcar como completado
      surveyDataToSave = {
        ...surveyData,
        isPartial: false,
        completed: true,
        completedAt: surveyData.completedAt || new Date(),
        lastUpdated: new Date(),
        currentStep: undefined // Limpiar paso actual ya que está completo
      }
      updateFields = {
        surveyData: surveyDataToSave,
        surveyUpdatedAt: new Date(),
      }
      logger.info(`Guardado final para niño ${childId} - encuesta completada`)
    }
    
    const result = await db.collection("children").updateOne(
      childQuery,
      { $set: updateFields }
    )

    // Verificar si la actualización tuvo éxito
    if (result.matchedCount === 0) {
      return NextResponse.json({ 
        message: "No se encontró el niño para actualizar", 
        success: false, 
      }, { status: 404 })
    }

    const message = isPartialSave 
      ? `Progreso guardado correctamente en paso ${currentStep}`
      : "Encuesta completada y guardada correctamente en el perfil del niño"
    
    return NextResponse.json(
      {
        message,
        success: true,
        updated: result.modifiedCount > 0,
        isPartialSave,
        currentStep: isPartialSave ? currentStep : undefined,
      },
      { status: 200 },
    )
  } catch (error: any) {
    logger.error("Error al guardar encuesta:", error)
    return NextResponse.json({ 
      message: "Error interno del servidor", 
      error: error?.message || "Error desconocido", 
    }, { status: 500 })
  }
}<|MERGE_RESOLUTION|>--- conflicted
+++ resolved
@@ -30,31 +30,11 @@
     // Conectar a la base de datos
     const { db } = await connectToDatabase()
 
-<<<<<<< HEAD
-    const childObjectId = new ObjectId(childId)
-    const userObjectId = new ObjectId(session.user.id)
-
-    // Verificar que el niño pertenece al usuario
-    const childQuery: Record<string, any> = { _id: childObjectId }
-
-    if (session.user.role === "admin") {
-      // Admin puede acceder a cualquier niño
-      childQuery._id = childObjectId
-    } else {
-      childQuery.$or = [
-        { parentId: userObjectId },
-        { sharedWith: { $in: [userObjectId] } },
-      ]
-    }
-
-    const child = await db.collection("children").findOne(childQuery)
-=======
     // Verificar que el niño pertenece al usuario o es admin
-    const child = await db.collection("children").findOne({ 
+    const child = await db.collection("children").findOne({
       _id: new ObjectId(childId),
       parentId: new ObjectId(session.user.id),
     })
->>>>>>> d6e33398
 
     if (!child) {
       return NextResponse.json({ message: "Niño no encontrado o no autorizado" }, { status: 404 })
@@ -98,29 +78,11 @@
     // Conectar a la base de datos
     const { db } = await connectToDatabase()
 
-    const childObjectId = new ObjectId(childId)
-    const userObjectId = new ObjectId(session.user.id)
-
-    const childQuery: Record<string, any> = { _id: childObjectId }
-
-    if (session.user.role === "admin") {
-      childQuery._id = childObjectId
-    } else {
-      childQuery.$or = [
-        { parentId: userObjectId },
-        { sharedWith: { $in: [userObjectId] } },
-      ]
-    }
-
     // Verificar que el niño pertenezca al usuario autenticado
-<<<<<<< HEAD
-    const child = await db.collection("children").findOne(childQuery)
-=======
     const child = await db.collection("children").findOne({
       _id: new ObjectId(childId),
       parentId: new ObjectId(session.user.id),
     })
->>>>>>> d6e33398
 
     if (!child) {
       return NextResponse.json({ message: "Niño no encontrado o no autorizado" }, { status: 404 })
@@ -163,7 +125,7 @@
     }
     
     const result = await db.collection("children").updateOne(
-      childQuery,
+      { _id: new ObjectId(childId), parentId: new ObjectId(session.user.id) },
       { $set: updateFields }
     )
 
