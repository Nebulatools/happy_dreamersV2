// Página de inicio de sesión
// Permite a los usuarios acceder a su cuenta

"use client"

import { useState } from "react"
import Link from "next/link"
import { useRouter } from "next/navigation"
import { zodResolver } from "@hookform/resolvers/zod"
import { useForm } from "react-hook-form"
import * as z from "zod"
import { signIn, getSession } from "next-auth/react"
import { Button } from "@/components/ui/button"
import { Form, FormControl, FormField, FormItem, FormLabel, FormMessage } from "@/components/ui/form"
import { Input } from "@/components/ui/input"
import { useToast } from "@/hooks/use-toast"
import { ThemeToggle } from "@/components/theme-toggle"
import { Eye, EyeOff, Mail, Lock, ArrowLeft } from 'lucide-react'

const loginSchema = z.object({
  email: z.string().email({
    message: "Por favor ingresa un email válido.",
  }),
  password: z.string().min(1, {
    message: "La contraseña es requerida.",
  }),
})

export default function LoginPage() {
  const router = useRouter()
  const { toast } = useToast()
  const [isLoading, setIsLoading] = useState(false)
  const [showPassword, setShowPassword] = useState(false)

  const form = useForm<z.infer<typeof loginSchema>>({
    resolver: zodResolver(loginSchema),
    defaultValues: {
      email: "",
      password: "",
    },
  })

  async function onSubmit(values: z.infer<typeof loginSchema>) {
    setIsLoading(true)
    try {
      const result = await signIn("credentials", {
        email: values.email,
        password: values.password,
        redirect: false,
      })

      if (result?.error) {
        throw new Error("Credenciales inválidas")
      }

      toast({
        title: "Inicio de sesión exitoso",
        description: "Has iniciado sesión correctamente.",
      })

      // Obtener la sesión actualizada para verificar el rol
      const session = await getSession()
      
      // Redirigir al dashboard principal para todos los usuarios
      router.push("/dashboard")
      router.refresh()
    } catch (error) {
      toast({
        title: "Error",
        description: error instanceof Error ? error.message : "Ocurrió un error durante el inicio de sesión",
        variant: "destructive",
      })
    } finally {
      setIsLoading(false)
    }
  }

  return (
    <div
      className="min-h-screen flex items-center justify-center"
      style={{
        background: 'linear-gradient(135deg, #68A1C8 50%, #3993D1 100%)'
      }}
    >
      {/* Logo */}
      <div className="flex flex-col items-center justify-center mr-16">
        <img
          src="/LOGO.svg"
          alt="Happy Dreamers Logo"
          style={{ width: 594, height: 381.21 }}
          draggable={false}
        />
      </div>
      {/* Login form */}
      <div className="flex items-center justify-center">
        <div className="w-[451px]">
          {/* Back button */}
          <div className="mb-6 lg:hidden">
            <Link href="/" className="flex items-center text-white/90 hover:text-white transition-colors">
              <ArrowLeft className="w-4 h-4 mr-2" />
              Página Principal
            </Link>
          </div>

          {/* Login Card */}
          <div className="bg-white/95 backdrop-blur-sm rounded-[24px] p-6 lg:p-8 shadow-2xl border border-white/20">
            {/* Header */}
            <div className="text-center mb-6">
              <h1 className="text-2xl lg:text-3xl font-bold text-[#2D3748] mb-2">
                Welcome Back
              </h1>
              <p className="text-[#718096] text-sm">
                Sign in to continue tracking your sleep!
              </p>
            </div>

            {/* Form */}
            <Form {...form}>
              <form onSubmit={form.handleSubmit(onSubmit)} className="space-y-6">
                {/* Email */}
                <FormField
                  control={form.control}
                  name="email"
                  render={({ field }) => (
                    <FormItem>
                      <FormLabel className="block text-sm font-medium text-[#2D3748] mb-2">
                        Email
                      </FormLabel>
                      <FormControl>
                        <div className="relative">
                          <Input
                            {...field}
                            type="email"
                            placeholder="Enter your email"
                            autoComplete="off"
                            data-form-type="other"
                            data-lpignore="true"
                            className="w-full bg-[#EDF2F7] border-0 rounded-lg px-10 py-3 text-sm placeholder-[#A0AEC0] focus:outline-none focus:ring-2 focus:ring-[#4299E1] text-[#2D3748]"
                          />
                          <Mail className="absolute left-3 top-1/2 transform -translate-y-1/2 w-4 h-4 text-[#A0AEC0]" />
                        </div>
                      </FormControl>
                      <FormMessage />
                    </FormItem>
                  )}
                />

<<<<<<< HEAD
        <Form {...form}>
          <form onSubmit={form.handleSubmit(onSubmit)} className="space-y-6">
            <FormField
              control={form.control}
              name="email"
              render={({ field }) => (
                <FormItem>
                  <FormLabel className="hd-label">Email</FormLabel>
                  <FormControl>
                    <Input 
                      placeholder="Ingresa tu email" 
                      type="email" 
                      autoComplete="off"
                      data-form-type="other"
                      data-lpignore="true"
                      {...field} 
                    />
                  </FormControl>
                  <FormMessage />
                </FormItem>
              )}
            />
            <FormField
              control={form.control}
              name="password"
              render={({ field }) => (
                <FormItem>
                  <div className="flex items-center justify-between mb-2">
                    <FormLabel className="hd-label">Contraseña</FormLabel>
                    <Link href="#" className="text-sm text-primary hover:underline">
                      ¿Olvidaste tu contraseña?
                    </Link>
                  </div>
                  <FormControl>
                    <Input 
                      placeholder="Ingresa tu contraseña" 
                      type="password" 
                      autoComplete="new-password"
                      data-form-type="other"
                      data-lpignore="true"
                      {...field} 
                    />
                  </FormControl>
                  <FormMessage />
                </FormItem>
              )}
            />
            
            <div className="flex items-center space-x-2">
              <input
                id="remember"
                type="checkbox"
                className="h-4 w-4 text-primary focus:ring-primary border-gray-300 rounded"
              />
              <label htmlFor="remember" className="text-sm text-hd-secondary">
                Recordarme
              </label>
            </div>
=======
                {/* Password */}
                <FormField
                  control={form.control}
                  name="password"
                  render={({ field }) => (
                    <FormItem>
                      <div className="flex items-center justify-between mb-2">
                        <FormLabel className="block text-sm font-medium text-[#2D3748]">
                          Password
                        </FormLabel>
                        <Link href="#" className="text-sm text-[#4299E1] hover:underline">
                          Forgot password?
                        </Link>
                      </div>
                      <FormControl>
                        <div className="relative">
                          <Input
                            {...field}
                            type={showPassword ? "text" : "password"}
                            placeholder="Enter your password"
                            autoComplete="new-password"
                            data-form-type="other"
                            data-lpignore="true"
                            className="w-full bg-[#EDF2F7] border-0 rounded-lg px-10 py-3 text-sm placeholder-[#A0AEC0] focus:outline-none focus:ring-2 focus:ring-[#4299E1] text-[#2D3748]"
                          />
                          <Lock className="absolute left-3 top-1/2 transform -translate-y-1/2 w-4 h-4 text-[#A0AEC0]" />
                          <button
                            type="button"
                            onClick={() => setShowPassword(!showPassword)}
                            className="absolute right-3 top-1/2 transform -translate-y-1/2 text-[#A0AEC0] hover:text-[#4299E1]"
                          >
                            {showPassword ? <EyeOff className="w-4 h-4" /> : <Eye className="w-4 h-4" />}
                          </button>
                        </div>
                      </FormControl>
                      <FormMessage />
                    </FormItem>
                  )}
                />
                
                {/* Remember me */}
                <div className="flex items-center space-x-2">
                  <input
                    id="remember"
                    type="checkbox"
                    className="h-4 w-4 border border-gray-300 rounded focus:ring-[#4299E1] focus:ring-2"
                  />
                  <label htmlFor="remember" className="text-sm text-[#4A5568]">
                    Remember me
                  </label>
                </div>
>>>>>>> f777bc38

                {/* Submit buttons */}
                <div className="space-y-3">
                  <Button
                    type="submit"
                    disabled={isLoading}
                    className="w-full bg-[#68A1C8] hover:bg-[#68A1C8] text-white border-0 rounded-xl py-3 font-normal text-[13px]"
                    style={{ fontFamily: 'Century Gothic, sans-serif' }}
                  >
                    {isLoading ? "Signing in..." : "Sign In"}
                  </Button>
                  
                  <Button
                    type="button"
                    variant="outline"
                    className="w-full bg-[#A0D8D0] hover:bg-[#A0D8D0] text-[#EBFFFC] border-0 rounded-xl py-3 font-normal text-[13px]"
                    style={{ fontFamily: 'Century Gothic, sans-serif' }}
                  >
                    Sign in with Google
                  </Button>
                </div>
              </form>
            </Form>

            {/* Footer */}
            <div className="text-center mt-6">
              <p className="text-sm text-[#718096]">
                Don't have an account?{' '}
                <Link href="/auth/register" className="text-[#4299E1] hover:underline font-medium">
                  Sign up
                </Link>
              </p>
            </div>
          </div>
        </div>
      </div>
    </div>
  )
}<|MERGE_RESOLUTION|>--- conflicted
+++ resolved
@@ -145,66 +145,6 @@
                   )}
                 />
 
-<<<<<<< HEAD
-        <Form {...form}>
-          <form onSubmit={form.handleSubmit(onSubmit)} className="space-y-6">
-            <FormField
-              control={form.control}
-              name="email"
-              render={({ field }) => (
-                <FormItem>
-                  <FormLabel className="hd-label">Email</FormLabel>
-                  <FormControl>
-                    <Input 
-                      placeholder="Ingresa tu email" 
-                      type="email" 
-                      autoComplete="off"
-                      data-form-type="other"
-                      data-lpignore="true"
-                      {...field} 
-                    />
-                  </FormControl>
-                  <FormMessage />
-                </FormItem>
-              )}
-            />
-            <FormField
-              control={form.control}
-              name="password"
-              render={({ field }) => (
-                <FormItem>
-                  <div className="flex items-center justify-between mb-2">
-                    <FormLabel className="hd-label">Contraseña</FormLabel>
-                    <Link href="#" className="text-sm text-primary hover:underline">
-                      ¿Olvidaste tu contraseña?
-                    </Link>
-                  </div>
-                  <FormControl>
-                    <Input 
-                      placeholder="Ingresa tu contraseña" 
-                      type="password" 
-                      autoComplete="new-password"
-                      data-form-type="other"
-                      data-lpignore="true"
-                      {...field} 
-                    />
-                  </FormControl>
-                  <FormMessage />
-                </FormItem>
-              )}
-            />
-            
-            <div className="flex items-center space-x-2">
-              <input
-                id="remember"
-                type="checkbox"
-                className="h-4 w-4 text-primary focus:ring-primary border-gray-300 rounded"
-              />
-              <label htmlFor="remember" className="text-sm text-hd-secondary">
-                Recordarme
-              </label>
-            </div>
-=======
                 {/* Password */}
                 <FormField
                   control={form.control}
@@ -256,7 +196,6 @@
                     Remember me
                   </label>
                 </div>
->>>>>>> f777bc38
 
                 {/* Submit buttons */}
                 <div className="space-y-3">
